# All markdown files are considered sources
#SOURCES := $(wildcard *.md)
SOURCES := 1-python-numpy-tutorial.md
SOURCES += 1-colab-tour.md
SOURCES += 1-print-colab.md
SOURCES += 1-exploratory-data-analysis.md
SOURCES += 1-data-detective.md
SOURCES += 1-explore-hw.md
SOURCES += 2-compute-by-hand.md
SOURCES += 2-regression-r2.md
SOURCES += 2-linear-regression-deep-dive.md
SOURCES += 2-linear-regression-case-study.md
SOURCES += 3-gradient-descent-deep-dive.md
SOURCES += 2-advertising-hw.md
SOURCES += 3-bias-variance-model-selection-deep-dive.md
SOURCES += 3-regularization-deep-dive.md
SOURCES += 3-neural-model-selection-hw.md
SOURCES += 4-logistic-regression-in-depth.md
SOURCES += 4-logistic-regression-digits.md
SOURCES += 4-compas-case-study.md
<<<<<<< HEAD
SOURCES += 5-k-nearest-neighbors-in-depth.md
=======
SOURCES += 4-hw-logistic-regression.md
>>>>>>> d20cf158

# Convert the list of source files (Markdown files )
# into a list of output files
NBS := $(patsubst %.md,%.ipynb,$(SOURCES))

# The ones to also execute and generate PDFs
EXECS := 1-python-numpy-tutorial.md
EXECS += 1-exploratory-data-analysis.md
EXECS += 1-data-detective.md
EXECS += 2-compute-by-hand.md
EXECS += 2-regression-r2.md
EXECS += 2-linear-regression-deep-dive.md
EXECS += 2-linear-regression-case-study.md
EXECS += 3-gradient-descent-deep-dive.md
EXECS += 2-advertising-hw.md
EXECS += 3-bias-variance-model-selection-deep-dive.md
EXECS += 3-regularization-deep-dive.md
EXECS += 4-logistic-regression-in-depth.md
EXECS += 4-logistic-regression-digits.md
EXECS += 4-compas-case-study.md
EXECS += 5-k-nearest-neighbors-in-depth.md

NBSEXEC := $(patsubst %.md,%.nbconvert.ipynb,$(EXECS))
PDFS := $(patsubst %.md,%.pdf,$(EXECS))

PANDOCFLAGS=--pdf-engine=xelatex\
         -V mainfont='Fira Sans' \
         -V geometry:margin=1in \
         --highlight-style pygments \
	 --listings --variable urlcolor=Maroon \
	 -H style/listings-setup.tex -H style/keystroke-setup.tex -H style/includes.tex

%.ipynb: %.md
	pandoc  --self-contained  $^ -o $@

%.nbconvert.ipynb: %.ipynb
	jupyter nbconvert --to notebook --execute --ExecutePreprocessor.allow_errors=True --ExecutePreprocessor.timeout=360 $^

%.pdf: %.nbconvert.ipynb
	pandoc $^ $(PANDOCFLAGS) -o $@

all: $(NBS)

notebooks: $(NBS) 

executed: $(NBSEXEC)

pdfs: $(PDFS)

clean: 
	rm -f *.ipynb
<|MERGE_RESOLUTION|>--- conflicted
+++ resolved
@@ -18,11 +18,8 @@
 SOURCES += 4-logistic-regression-in-depth.md
 SOURCES += 4-logistic-regression-digits.md
 SOURCES += 4-compas-case-study.md
-<<<<<<< HEAD
+SOURCES += 4-hw-logistic-regression.md
 SOURCES += 5-k-nearest-neighbors-in-depth.md
-=======
-SOURCES += 4-hw-logistic-regression.md
->>>>>>> d20cf158
 
 # Convert the list of source files (Markdown files )
 # into a list of output files
